resource "bytebase_policy" "masking_exception_policy" {
  depends_on = [
    bytebase_project.project-two,
    bytebase_instance.prod
  ]

  parent              = bytebase_project.project-two.name
  type                = "MASKING_EXCEPTION"
  enforce             = true
  inherit_from_parent = false

  masking_exception_policy {
    exceptions {
      reason           = "Business requirement"
      database         = "instances/prod-sample-instance/databases/hr_prod"
      table            = "employee"
      columns          = ["birth_date", "last_name"]
      members          = ["user:admin@example.com"]
      actions          = ["QUERY", "EXPORT"]
<<<<<<< HEAD
=======
      expire_timestamp = "2027-07-30T16:11:49Z"
    }
     exceptions {
      reason           = "Export data for analysis"
      members          = ["user:qa1@example.com"]
      actions          = ["EXPORT"]
>>>>>>> 50b5adcb
      expire_timestamp = "2027-07-30T16:11:49Z"
    }
    exceptions {
      reason         = "Grant query access"
      members = ["user:dev1@example.com"]
      actions        = ["QUERY"]
      raw_expression = "resource.instance_id == \"prod-sample-instance\" && resource.database_name == \"hr_prod\" && resource.table_name == \"employee\" && resource.column_name in [\"first_name\", \"last_name\", \"gender\"]"
    }
  }
}<|MERGE_RESOLUTION|>--- conflicted
+++ resolved
@@ -17,15 +17,12 @@
       columns          = ["birth_date", "last_name"]
       members          = ["user:admin@example.com"]
       actions          = ["QUERY", "EXPORT"]
-<<<<<<< HEAD
-=======
       expire_timestamp = "2027-07-30T16:11:49Z"
     }
      exceptions {
       reason           = "Export data for analysis"
       members          = ["user:qa1@example.com"]
       actions          = ["EXPORT"]
->>>>>>> 50b5adcb
       expire_timestamp = "2027-07-30T16:11:49Z"
     }
     exceptions {
