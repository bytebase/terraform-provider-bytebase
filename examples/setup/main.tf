--- conflicted
+++ resolved
@@ -88,19 +88,11 @@
   }
 }
 
-<<<<<<< HEAD
-# Create a new role named "dev_role_test" in the instance "dev_instance_test"
-resource "bytebase_instance_role" "dev" {
-  name        = local.role_name_dev
-  instance    = bytebase_instance.dev.resource_id
-  environment = bytebase_instance.dev.environment
-=======
 # Create a new role named "role_test_terraform" in the instance "test-instance"
-resource "bytebase_database_role" "test" {
+resource "bytebase_instance_role" "test" {
   name        = local.role_name
   instance    = bytebase_instance.test.resource_id
   environment = bytebase_instance.test.environment
->>>>>>> 9d5033fd
 
   password         = "123456"
   connection_limit = 10
