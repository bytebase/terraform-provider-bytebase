--- conflicted
+++ resolved
@@ -13,18 +13,13 @@
 )
 
 // ListInstance will return all instances.
-<<<<<<< HEAD
-func (c *client) ListInstance(ctx context.Context) ([]*api.Instance, error) {
-	req, err := http.NewRequestWithContext(ctx, "GET", fmt.Sprintf("%s/instance", c.HostURL), nil)
-=======
-func (c *client) ListInstance(find *api.InstanceFind) ([]*api.Instance, error) {
+func (c *client) ListInstance(ctx context.Context, find *api.InstanceFind) ([]*api.Instance, error) {
 	q, err := query.Values(find)
 	if err != nil {
 		return nil, err
 	}
 
-	req, err := http.NewRequest("GET", fmt.Sprintf("%s/instance?%s", c.HostURL, q.Encode()), nil)
->>>>>>> 41a72684
+	req, err := http.NewRequestWithContext(ctx, "GET", fmt.Sprintf("%s/instance?%s", c.HostURL, q.Encode()), nil)
 	if err != nil {
 		return nil, err
 	}
