--- conflicted
+++ resolved
@@ -60,18 +60,13 @@
 }
 
 // ListEnvironment finds all environments.
-<<<<<<< HEAD
-func (c *client) ListEnvironment(ctx context.Context) ([]*api.Environment, error) {
-	req, err := http.NewRequestWithContext(ctx, "GET", fmt.Sprintf("%s/environment", c.HostURL), nil)
-=======
-func (c *client) ListEnvironment(find *api.EnvironmentFind) ([]*api.Environment, error) {
+func (c *client) ListEnvironment(ctx context.Context, find *api.EnvironmentFind) ([]*api.Environment, error) {
 	q, err := query.Values(find)
 	if err != nil {
 		return nil, err
 	}
 
-	req, err := http.NewRequest("GET", fmt.Sprintf("%s/environment?%s", c.HostURL, q.Encode()), nil)
->>>>>>> 41a72684
+	req, err := http.NewRequestWithContext(ctx, "GET", fmt.Sprintf("%s/environment?%s", c.HostURL, q.Encode()), nil)
 	if err != nil {
 		return nil, err
 	}
