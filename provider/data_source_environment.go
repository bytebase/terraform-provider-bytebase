--- conflicted
+++ resolved
@@ -42,14 +42,10 @@
 
 	name := d.Get("name").(string)
 
-<<<<<<< HEAD
-	environmentList, err := c.ListEnvironment(ctx)
-=======
 	var diags diag.Diagnostics
-	environmentList, err := c.ListEnvironment(&api.EnvironmentFind{
+	environmentList, err := c.ListEnvironment(ctx, &api.EnvironmentFind{
 		Name: name,
 	})
->>>>>>> 41a72684
 	if err != nil {
 		return diag.FromErr(err)
 	}
