package internal

import (
	"context"
	"fmt"
	"regexp"
	"strings"

	"github.com/pkg/errors"

	"github.com/bytebase/terraform-provider-bytebase/api"
)

var environmentMap map[string]*api.EnvironmentMessage
var instanceMap map[string]*api.InstanceMessage
var policyMap map[string]*api.PolicyMessage
var roleMap map[string]*api.Role

func init() {
	environmentMap = map[string]*api.EnvironmentMessage{}
	instanceMap = map[string]*api.InstanceMessage{}
	policyMap = map[string]*api.PolicyMessage{}
	roleMap = map[string]*api.Role{}
}

type mockClient struct {
	environmentMap map[string]*api.EnvironmentMessage
	instanceMap    map[string]*api.InstanceMessage
	policyMap      map[string]*api.PolicyMessage
	projectMap     map[string]*api.ProjectMessage
	roleMap        map[string]*api.Role
}

// newMockClient returns the new Bytebase API mock client.
func newMockClient(_, _, _ string) (api.Client, error) {
	return &mockClient{
		environmentMap: environmentMap,
		instanceMap:    instanceMap,
		policyMap:      policyMap,
		roleMap:        roleMap,
	}, nil
}

// Login will login the user and get the response.
func (*mockClient) Login() (*api.AuthResponse, error) {
	return &api.AuthResponse{}, nil
}

// CreateEnvironment creates the environment.
func (c *mockClient) CreateEnvironment(_ context.Context, environmentID string, create *api.EnvironmentMessage) (*api.EnvironmentMessage, error) {
	env := &api.EnvironmentMessage{
		Name:  fmt.Sprintf("environments/%s", environmentID),
		Order: create.Order,
		Title: create.Title,
		State: api.Active,
		Tier:  create.Tier,
	}

	if _, ok := c.environmentMap[env.Name]; ok {
		return nil, errors.Errorf("Environment %s already exists", env.Name)
	}

	c.environmentMap[env.Name] = env

	return env, nil
}

// GetEnvironment gets the environment by id.
func (c *mockClient) GetEnvironment(_ context.Context, environmentID string) (*api.EnvironmentMessage, error) {
	env, ok := c.environmentMap[fmt.Sprintf("environments/%s", environmentID)]
	if !ok {
		return nil, errors.Errorf("Cannot found environment with ID %s", environmentID)
	}

	return env, nil
}

// ListEnvironment finds all environments.
func (c *mockClient) ListEnvironment(_ context.Context, showDeleted bool) (*api.ListEnvironmentMessage, error) {
	environments := make([]*api.EnvironmentMessage, 0)
	for _, env := range c.environmentMap {
		if env.State == api.Deleted && !showDeleted {
			continue
		}
		environments = append(environments, env)
	}

	return &api.ListEnvironmentMessage{
		Environments: environments,
	}, nil
}

// UpdateEnvironment updates the environment.
func (c *mockClient) UpdateEnvironment(ctx context.Context, environmentID string, patch *api.EnvironmentPatchMessage) (*api.EnvironmentMessage, error) {
	env, err := c.GetEnvironment(ctx, environmentID)
	if err != nil {
		return nil, err
	}

	if v := patch.Title; v != nil {
		env.Title = *v
	}
	if v := patch.Order; v != nil {
		env.Order = *v
	}
	if v := patch.Tier; v != nil {
		env.Tier = *v
	}

	c.environmentMap[env.Name] = env

	return env, nil
}

// DeleteEnvironment deletes the environment.
func (c *mockClient) DeleteEnvironment(ctx context.Context, environmentID string) error {
	env, err := c.GetEnvironment(ctx, environmentID)
	if err != nil {
		return err
	}

	env.State = api.Deleted
	c.environmentMap[env.Name] = env
	return nil
}

// UndeleteEnvironment undeletes the environment.
func (c *mockClient) UndeleteEnvironment(ctx context.Context, environmentID string) (*api.EnvironmentMessage, error) {
	env, err := c.GetEnvironment(ctx, environmentID)
	if err != nil {
		return nil, err
	}

	env.State = api.Active
	c.environmentMap[env.Name] = env
	return env, nil
}

// ListInstance will return instances in environment.
func (c *mockClient) ListInstance(_ context.Context, find *api.InstanceFindMessage) (*api.ListInstanceMessage, error) {
	instances := make([]*api.InstanceMessage, 0)
	for _, instance := range c.instanceMap {
		envID, _, err := GetEnvironmentInstanceID(instance.Name)
		if err != nil {
			return nil, err
		}
		if instance.State == api.Deleted && !find.ShowDeleted {
			continue
		}
		if find.EnvironmentID == "-" || find.EnvironmentID == envID {
			instances = append(instances, instance)
		}
	}

	return &api.ListInstanceMessage{
		Instances: instances,
	}, nil
}

// GetInstance gets the instance by id.
func (c *mockClient) GetInstance(_ context.Context, find *api.InstanceFindMessage) (*api.InstanceMessage, error) {
	name := fmt.Sprintf("environments/%s/instances/%s", find.EnvironmentID, find.InstanceID)
	ins, ok := c.instanceMap[name]
	if !ok {
		return nil, errors.Errorf("Cannot found instance %s", name)
	}

	return ins, nil
}

// CreateInstance creates the instance.
func (c *mockClient) CreateInstance(_ context.Context, environmentID, instanceID string, instance *api.InstanceMessage) (*api.InstanceMessage, error) {
	ins := &api.InstanceMessage{
		Name:         fmt.Sprintf("environments/%s/instances/%s", environmentID, instanceID),
		State:        api.Active,
		Title:        instance.Title,
		Engine:       instance.Engine,
		ExternalLink: instance.ExternalLink,
		DataSources:  instance.DataSources,
	}

	c.instanceMap[ins.Name] = ins
	return ins, nil
}

// UpdateInstance updates the instance.
func (c *mockClient) UpdateInstance(ctx context.Context, environmentID, instanceID string, patch *api.InstancePatchMessage) (*api.InstanceMessage, error) {
	ins, err := c.GetInstance(ctx, &api.InstanceFindMessage{
		InstanceID:    instanceID,
		EnvironmentID: environmentID,
	})
	if err != nil {
		return nil, err
	}

	if v := patch.Title; v != nil {
		ins.Title = *v
	}
	if v := patch.ExternalLink; v != nil {
		ins.ExternalLink = *v
	}
	if v := patch.DataSources; v != nil {
		ins.DataSources = v
	}

	c.instanceMap[ins.Name] = ins
	return ins, nil
}

// DeleteInstance deletes the instance.
func (c *mockClient) DeleteInstance(ctx context.Context, environmentID, instanceID string) error {
	ins, err := c.GetInstance(ctx, &api.InstanceFindMessage{
		EnvironmentID: environmentID,
		InstanceID:    instanceID,
	})
	if err != nil {
		return err
	}

	ins.State = api.Deleted
	c.instanceMap[ins.Name] = ins

	return nil
}

// UndeleteInstance undeletes the instance.
func (c *mockClient) UndeleteInstance(ctx context.Context, environmentID, instanceID string) (*api.InstanceMessage, error) {
	ins, err := c.GetInstance(ctx, &api.InstanceFindMessage{
		EnvironmentID: environmentID,
		InstanceID:    instanceID,
	})
	if err != nil {
		return nil, err
	}

	ins.State = api.Active
	c.instanceMap[ins.Name] = ins

	return ins, nil
}

// SyncInstanceSchema will trigger the schema sync for an instance.
func (*mockClient) SyncInstanceSchema(_ context.Context, _ string) error {
	return nil
}

// CreateRole creates the role in the instance.
func (c *mockClient) CreateRole(_ context.Context, environmentID, instanceID string, create *api.RoleUpsert) (*api.Role, error) {
	id := getRoleMapID(environmentID, instanceID, create.RoleName)

	if _, ok := c.roleMap[id]; ok {
		return nil, errors.Errorf("Role %s already exists", create.RoleName)
	}

	role := &api.Role{
		Name:            id,
		RoleName:        create.RoleName,
		ConnectionLimit: -1,
		Attribute:       &api.RoleAttribute{},
	}
	if v := create.ConnectionLimit; v != nil {
		role.ConnectionLimit = *v
	}
	if v := create.ValidUntil; v != nil {
		role.ValidUntil = v
	}
	if v := create.Attribute; v != nil {
		role.Attribute = v
	}

	c.roleMap[id] = role
	return role, nil
}

// GetRole gets the role by instance id and role name.
func (c *mockClient) GetRole(_ context.Context, environmentID, instanceID, roleName string) (*api.Role, error) {
	id := getRoleMapID(environmentID, instanceID, roleName)
	role, ok := c.roleMap[id]
	if !ok {
		return nil, errors.Errorf("Cannot found role with ID %s", id)
	}

	return role, nil
}

func (c *mockClient) ListRole(_ context.Context, environmentID, instanceID string) ([]*api.Role, error) {
	res := []*api.Role{}
	regex := regexp.MustCompile(fmt.Sprintf("^environments/%s/instances/%s/roles/", environmentID, instanceID))
	for key, role := range c.roleMap {
		if regex.MatchString(key) {
			res = append(res, role)
		}
	}

	return res, nil
}

// UpdateRole updates the role in instance.
func (c *mockClient) UpdateRole(ctx context.Context, environmentID, instanceID, roleName string, patch *api.RoleUpsert) (*api.Role, error) {
	role, err := c.GetRole(ctx, environmentID, instanceID, roleName)
	if err != nil {
		return nil, err
	}

	newRole := &api.Role{
		Name:            getRoleMapID(environmentID, instanceID, patch.RoleName),
		RoleName:        patch.RoleName,
		ConnectionLimit: role.ConnectionLimit,
		ValidUntil:      role.ValidUntil,
		Attribute:       role.Attribute,
	}
	if err := c.DeleteRole(ctx, environmentID, instanceID, roleName); err != nil {
		return nil, err
	}

	if v := patch.ConnectionLimit; v != nil {
		newRole.ConnectionLimit = *v
	}
	if v := patch.ValidUntil; v != nil {
		newRole.ValidUntil = v
	}
	if v := patch.Attribute; v != nil {
		newRole.Attribute = v
	}

	c.roleMap[newRole.Name] = newRole
	return role, nil
}

// DeleteRole deletes the role in the instance.
func (c *mockClient) DeleteRole(_ context.Context, environmentID, instanceID, roleName string) error {
	delete(c.roleMap, getRoleMapID(environmentID, instanceID, roleName))
	return nil
}

func getRoleMapID(environmentID, instanceID, roleName string) string {
	return fmt.Sprintf("environments/%s/instances/%s/roles/%s", environmentID, instanceID, roleName)
}

// ListPolicies lists policies in a specific resource.
func (c *mockClient) ListPolicies(_ context.Context, find *api.PolicyFindMessage) (*api.ListPolicyMessage, error) {
	policies := make([]*api.PolicyMessage, 0)
	name := getPolicyRequestName(find)
	for _, policy := range c.policyMap {
		if policy.State == api.Deleted && !find.ShowDeleted {
			continue
		}
		if name == "policies" || policy.Name == name {
			policies = append(policies, policy)
		}
	}

	return &api.ListPolicyMessage{
		Policies: policies,
	}, nil
}

// GetPolicy gets a policy in a specific resource.
func (c *mockClient) GetPolicy(_ context.Context, find *api.PolicyFindMessage) (*api.PolicyMessage, error) {
	name := getPolicyRequestName(find)
	policy, ok := c.policyMap[name]
	if !ok {
		return nil, errors.Errorf("Cannot found policy %s", name)
	}

	return policy, nil
}

// UpsertPolicy creates or updates the policy.
func (c *mockClient) UpsertPolicy(_ context.Context, find *api.PolicyFindMessage, patch *api.PolicyPatchMessage) (*api.PolicyMessage, error) {
	name := getPolicyRequestName(find)
	policy, existed := c.policyMap[name]

	if !existed {
		policy = &api.PolicyMessage{
			Name:  name,
			State: api.Active,
		}
	}

	switch patch.Type {
	case api.PolicyTypeAccessControl:
		if !existed {
			if patch.AccessControlPolicy == nil {
				return nil, errors.Errorf("payload is required to create the policy")
			}
		}
		if v := patch.AccessControlPolicy; v != nil {
			policy.AccessControlPolicy = v
		}
	case api.PolicyTypeBackupPlan:
		if !existed {
			if patch.BackupPlanPolicy == nil {
				return nil, errors.Errorf("payload is required to create the policy")
			}
		}
		if v := patch.BackupPlanPolicy; v != nil {
			policy.BackupPlanPolicy = v
		}
	case api.PolicyTypeDeploymentApproval:
		if !existed {
			if patch.DeploymentApprovalPolicy == nil {
				return nil, errors.Errorf("payload is required to create the policy")
			}
		}
		if v := patch.DeploymentApprovalPolicy; v != nil {
			policy.DeploymentApprovalPolicy = v
		}
	case api.PolicyTypeSQLReview:
		if !existed {
			if patch.SQLReviewPolicy == nil {
				return nil, errors.Errorf("payload is required to create the policy")
			}
		}
		if v := patch.SQLReviewPolicy; v != nil {
			policy.SQLReviewPolicy = v
		}
	case api.PolicyTypeSensitiveData:
		if !existed {
			if patch.SensitiveDataPolicy == nil {
				return nil, errors.Errorf("payload is required to create the policy")
			}
		}
		if v := patch.SensitiveDataPolicy; v != nil {
			policy.SensitiveDataPolicy = v
		}
	default:
		return nil, errors.Errorf("invalid policy type %v", patch.Type)
	}

	if v := patch.InheritFromParent; v != nil {
		policy.InheritFromParent = *v
	}

	c.policyMap[name] = policy

	return policy, nil
}

// DeletePolicy deletes the policy.
func (c *mockClient) DeletePolicy(_ context.Context, find *api.PolicyFindMessage) error {
	name := getPolicyRequestName(find)
	delete(c.roleMap, name)
	return nil
}

func getPolicyRequestName(find *api.PolicyFindMessage) string {
	paths := []string{}
	if v := find.ProjectID; v != nil {
		paths = append(paths, fmt.Sprintf("projects/%s", *v))
	}
	if v := find.EnvironmentID; v != nil {
		paths = append(paths, fmt.Sprintf("environments/%s", *v))
	}
	if v := find.InstanceID; v != nil {
		paths = append(paths, fmt.Sprintf("instances/%s", *v))
	}
	if v := find.DatabaseName; v != nil {
		paths = append(paths, fmt.Sprintf("databases/%s", *v))
	}

	paths = append(paths, "policies")

	name := strings.Join(paths, "/")
	if v := find.Type; v != nil {
		name = fmt.Sprintf("%s/%s", name, *v)
	}

	return name
}

// GetDatabase gets the database by environment resource id, instance resource id and the database name.
func (*mockClient) GetDatabase(_ context.Context, _ *api.DatabaseFindMessage) (*api.DatabaseMessage, error) {
	return nil, errors.Errorf("GetDatabase is not implemented")
}

// TODO: implement the tests
// GetProject gets the project by resource id.
func (*mockClient) GetProject(_ context.Context, _ string, _ bool) (*api.ProjectMessage, error) {
	return nil, errors.Errorf("GetProject is not implemented")
}

<<<<<<< HEAD
// ListProject list the projects,
func (c *mockClient) ListProject(ctx context.Context, _ bool) (*api.ListProjectMessage, error) {
=======
// ListProject list the projects.
func (*mockClient) ListProject(_ context.Context, _ bool) (*api.ListProjectMessage, error) {
>>>>>>> 1097d6e8
	return nil, errors.Errorf("ListProject is not implemented")
}

// CreateProject creates the project.
<<<<<<< HEAD
func (c *mockClient) CreateProject(ctx context.Context, _ *api.ProjectMessage) (*api.ProjectMessage, error) {
=======
func (*mockClient) CreateProject(_ context.Context, _ *api.ProjectMessage) (*api.ProjectMessage, error) {
>>>>>>> 1097d6e8
	return nil, errors.Errorf("CreateProject is not implemented")
}

// UpdateProject updates the project.
<<<<<<< HEAD
func (c *mockClient) UpdateProject(ctx context.Context, _ string, _ *api.ProjectPatchMessage) (*api.ProjectMessage, error) {
=======
func (*mockClient) UpdateProject(_ context.Context, _ string, _ *api.ProjectPatchMessage) (*api.ProjectMessage, error) {
>>>>>>> 1097d6e8
	return nil, errors.Errorf("UpdateProject is not implemented")
}

// DeleteProject deletes the project.
<<<<<<< HEAD
func (c *mockClient) DeleteProject(ctx context.Context, _ string) error {
=======
func (*mockClient) DeleteProject(_ context.Context, _ string) error {
>>>>>>> 1097d6e8
	return errors.Errorf("DeleteProject is not implemented")
}

// UndeleteProject undeletes the project.
<<<<<<< HEAD
func (c *mockClient) UndeleteProject(ctx context.Context, _ string) (*api.InstanceMessage, error) {
=======
func (*mockClient) UndeleteProject(_ context.Context, _ string) (*api.InstanceMessage, error) {
>>>>>>> 1097d6e8
	return nil, errors.Errorf("UndeleteProject is not implemented")
}<|MERGE_RESOLUTION|>--- conflicted
+++ resolved
@@ -480,48 +480,27 @@
 	return nil, errors.Errorf("GetProject is not implemented")
 }
 
-<<<<<<< HEAD
-// ListProject list the projects,
-func (c *mockClient) ListProject(ctx context.Context, _ bool) (*api.ListProjectMessage, error) {
-=======
 // ListProject list the projects.
 func (*mockClient) ListProject(_ context.Context, _ bool) (*api.ListProjectMessage, error) {
->>>>>>> 1097d6e8
 	return nil, errors.Errorf("ListProject is not implemented")
 }
 
 // CreateProject creates the project.
-<<<<<<< HEAD
-func (c *mockClient) CreateProject(ctx context.Context, _ *api.ProjectMessage) (*api.ProjectMessage, error) {
-=======
 func (*mockClient) CreateProject(_ context.Context, _ *api.ProjectMessage) (*api.ProjectMessage, error) {
->>>>>>> 1097d6e8
 	return nil, errors.Errorf("CreateProject is not implemented")
 }
 
 // UpdateProject updates the project.
-<<<<<<< HEAD
-func (c *mockClient) UpdateProject(ctx context.Context, _ string, _ *api.ProjectPatchMessage) (*api.ProjectMessage, error) {
-=======
 func (*mockClient) UpdateProject(_ context.Context, _ string, _ *api.ProjectPatchMessage) (*api.ProjectMessage, error) {
->>>>>>> 1097d6e8
 	return nil, errors.Errorf("UpdateProject is not implemented")
 }
 
 // DeleteProject deletes the project.
-<<<<<<< HEAD
-func (c *mockClient) DeleteProject(ctx context.Context, _ string) error {
-=======
 func (*mockClient) DeleteProject(_ context.Context, _ string) error {
->>>>>>> 1097d6e8
 	return errors.Errorf("DeleteProject is not implemented")
 }
 
 // UndeleteProject undeletes the project.
-<<<<<<< HEAD
-func (c *mockClient) UndeleteProject(ctx context.Context, _ string) (*api.InstanceMessage, error) {
-=======
 func (*mockClient) UndeleteProject(_ context.Context, _ string) (*api.InstanceMessage, error) {
->>>>>>> 1097d6e8
 	return nil, errors.Errorf("UndeleteProject is not implemented")
 }