package api

import "context"

// Client is the API message for Bytebase OpenAPI client.
type Client interface {
	// Auth
	// Login will login the user and get the response.
	Login() (*AuthResponse, error)

	// Environment
	// CreateEnvironment creates the environment.
	CreateEnvironment(ctx context.Context, create *EnvironmentCreate) (*Environment, error)
	// GetEnvironment gets the environment by id.
	GetEnvironment(ctx context.Context, environmentID int) (*Environment, error)
	// ListEnvironment finds all environments.
<<<<<<< HEAD
	ListEnvironment(ctx context.Context) ([]*Environment, error)
=======
	ListEnvironment(find *EnvironmentFind) ([]*Environment, error)
>>>>>>> 41a72684
	// UpdateEnvironment updates the environment.
	UpdateEnvironment(ctx context.Context, environmentID int, patch *EnvironmentPatch) (*Environment, error)
	// DeleteEnvironment deletes the environment.
	DeleteEnvironment(ctx context.Context, environmentID int) error

	// Instance
	// ListInstance will return all instances.
<<<<<<< HEAD
	ListInstance(ctx context.Context) ([]*Instance, error)
=======
	ListInstance(find *InstanceFind) ([]*Instance, error)
>>>>>>> 41a72684
	// CreateInstance creates the instance.
	CreateInstance(ctx context.Context, create *InstanceCreate) (*Instance, error)
	// GetInstance gets the instance by id.
	GetInstance(ctx context.Context, instanceID int) (*Instance, error)
	// UpdateInstance updates the instance.
	UpdateInstance(ctx context.Context, instanceID int, patch *InstancePatch) (*Instance, error)
	// DeleteInstance deletes the instance.
	DeleteInstance(ctx context.Context, instanceID int) error
}<|MERGE_RESOLUTION|>--- conflicted
+++ resolved
@@ -14,11 +14,7 @@
 	// GetEnvironment gets the environment by id.
 	GetEnvironment(ctx context.Context, environmentID int) (*Environment, error)
 	// ListEnvironment finds all environments.
-<<<<<<< HEAD
-	ListEnvironment(ctx context.Context) ([]*Environment, error)
-=======
-	ListEnvironment(find *EnvironmentFind) ([]*Environment, error)
->>>>>>> 41a72684
+	ListEnvironment(ctx context.Context, find *EnvironmentFind) ([]*Environment, error)
 	// UpdateEnvironment updates the environment.
 	UpdateEnvironment(ctx context.Context, environmentID int, patch *EnvironmentPatch) (*Environment, error)
 	// DeleteEnvironment deletes the environment.
@@ -26,11 +22,7 @@
 
 	// Instance
 	// ListInstance will return all instances.
-<<<<<<< HEAD
-	ListInstance(ctx context.Context) ([]*Instance, error)
-=======
-	ListInstance(find *InstanceFind) ([]*Instance, error)
->>>>>>> 41a72684
+	ListInstance(ctx context.Context, find *InstanceFind) ([]*Instance, error)
 	// CreateInstance creates the instance.
 	CreateInstance(ctx context.Context, create *InstanceCreate) (*Instance, error)
 	// GetInstance gets the instance by id.
